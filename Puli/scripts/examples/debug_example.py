--- conflicted
+++ resolved
@@ -36,11 +36,7 @@
     #
     # Create custom graph
     #
-<<<<<<< HEAD
-    simpleTask = Task( name=options.jobname, arguments=args, tags=tags, runner="puliclient.jobs.DefaultCommandRunner" )
-=======
     simpleTask = Task( name=options.jobname, arguments=args, tags=tags, runner="puliclient.contrib.commandlinerunner.CommandLineRunner", lic="katana" )
->>>>>>> c6039560
     # simpleTask = Task( name="T-Generic", arguments=args, tags=tags, runner="puliclient.contrib.debug.WaitRunner" )
     graph = Graph( options.jobname, simpleTask, tags=tags, poolName='default' )
 
