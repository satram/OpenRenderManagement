--- conflicted
+++ resolved
@@ -56,11 +56,9 @@
 handler.setFormatter( logging.Formatter(fmt=FORMAT, datefmt=DATE_FORMAT) )
 logger.addHandler(handler)
 
-
-<<<<<<< HEAD
 class ThreadInterruption(Exception):
     pass
-=======
+
 runnerlog = logging.getLogger('puli.runner')
 runnerlog.setLevel(logging.INFO)
 runnerhandler = logging.StreamHandler(sys.stdout)
@@ -69,7 +67,6 @@
 runnerhandler.setFormatter( logging.Formatter(fmt=FORMAT, datefmt=DATE_FORMAT) )
 runnerlog.addHandler(runnerhandler)
 
->>>>>>> 313eae75
 
 ## This class is used to thread a command.
 #
@@ -84,7 +81,7 @@
     def __init__(self, cmd, methodName, arguments, updateCompletion, updateMessage, updateStats, updateLicense):
         Thread.__init__(self)
 
-        self.logger = logging.getLogger('puli.commandwatcher')
+        self.logger = logging.getLogger('puli.runner')
         self.logger.debug("cmd = %s" % cmd)
         self.logger.debug("methodName = %s" % methodName)
         self.cmd = cmd
