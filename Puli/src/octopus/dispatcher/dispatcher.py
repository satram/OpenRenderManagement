
from __future__ import with_statement

import logging
import socket
import time
from Queue import Queue
from itertools import groupby
import collections
try:
    import simplejson as json
except ImportError:
    import json

from octopus.core.threadpool import ThreadPool, makeRequests, NoResultsPending
from octopus.dispatcher.model import (DispatchTree, FolderNode, RenderNode,
                                      Pool, PoolShare, enums)
from octopus.dispatcher.strategies import FifoStrategy
from octopus.core.framework import MainLoopApplication
from octopus.dispatcher.db.pulidb import PuliDB
from octopus.dispatcher import settings
from octopus.dispatcher.poolman.filepoolman import FilePoolManager
from octopus.dispatcher.poolman.wspoolman import WebServicePoolManager
from octopus.dispatcher.licenses.licensemanager import LicenseManager
from octopus.dispatcher.model.enums import *

from tornado import ioloop

LOGGER = logging.getLogger('dispatcher')


class Dispatcher(MainLoopApplication):
    '''The Dispatcher class is the core of the dispatcher application.

    It computes the assignments of commands to workers according to a
    DispatchTree and handles all the communications with the workers and
    clients.
    '''

    instance = None
    init = False

    def __new__(cls, framework):
        if cls.instance is None:
            cls.instance = super(Dispatcher, cls).__new__(cls, framework)
        return cls.instance

    def __init__(self, framework):
        if self.init:
            return
        self.init = True
        self.nextCycle = time.time()
        # self.loopTimer = time.time()


        MainLoopApplication.__init__(self, framework)

        self.threadPool = ThreadPool(16, 0, 0, None)

        LOGGER.info('settings.DEBUG = %s', settings.DEBUG)
        LOGGER.info('settings.ADDRESS = %s', settings.ADDRESS)
        LOGGER.info('settings.PORT = %s', settings.PORT)

        self.cycle = 1
        self.dispatchTree = DispatchTree()
        self.licenseManager = LicenseManager()
        self.enablePuliDB = settings.DB_ENABLE
        self.cleanDB = settings.DB_CLEAN_DATA

        self.pulidb = None
        if self.enablePuliDB:
            self.pulidb = PuliDB(self.cleanDB, self.licenseManager)

        self.dispatchTree.registerModelListeners()
        rnsAlreadyInitialized = self.initPoolsDataFromBackend()

        if self.enablePuliDB and not self.cleanDB:
            LOGGER.info("reloading jobs from database")
            beginTime = time.time()
            self.pulidb.restoreStateFromDb(self.dispatchTree, rnsAlreadyInitialized)
            LOGGER.info("reloading took %s" % str(time.time() - beginTime))
            LOGGER.info("done reloading jobs from database")
            LOGGER.info("reloaded %d tasks" % len(self.dispatchTree.tasks))
        LOGGER.info("checking dispatcher state")
        self.dispatchTree.updateCompletionAndStatus()
        self.updateRenderNodes()
        self.dispatchTree.validateDependencies()
        if self.enablePuliDB and not self.cleanDB:
            self.dispatchTree.toModifyElements = []
        self.defaultPool = self.dispatchTree.pools['default']
        LOGGER.info("loading dispatch rules")
        self.loadRules()
        # it should be better to have a maxsize
        self.queue = Queue(maxsize=10000)

    def initPoolsDataFromBackend(self):
        '''Loads pools and workers from appropriate backend.
        '''
        try:
            if settings.POOLS_BACKEND_TYPE == "file":
                manager = FilePoolManager()
            elif settings.POOLS_BACKEND_TYPE == "ws":
                manager = WebServicePoolManager()
            elif settings.POOLS_BACKEND_TYPE == "db":
                return False
        except Exception:
            return False

        computers = manager.listComputers()

        ### recreate the pools
        poolsList = manager.listPools()
        poolsById = {}
        for poolDesc in poolsList:
            pool = Pool(id=int(poolDesc.id), name=str(poolDesc.name))
            self.dispatchTree.toCreateElements.append(pool)
            poolsById[pool.id] = pool

        ### recreate the rendernodes
        rnById = {}
        for computerDesc in computers:
            try:
                computerDesc.name = socket.getfqdn(computerDesc.name)
                ip = socket.gethostbyname(computerDesc.name)
            except socket.gaierror:
                continue
            renderNode = RenderNode(computerDesc.id, computerDesc.name + ":" + str(computerDesc.port), computerDesc.cpucount * computerDesc.cpucores, computerDesc.cpufreq, ip, computerDesc.port, computerDesc.ramsize, json.loads(computerDesc.properties))
            self.dispatchTree.toCreateElements.append(renderNode)
            ## add the rendernodes to the pools
            for pool in computerDesc.pools:
                poolsById[pool.id].renderNodes.append(renderNode)
                renderNode.pools.append(poolsById[pool.id])
            self.dispatchTree.renderNodes[str(renderNode.name)] = renderNode
            rnById[renderNode.id] = renderNode

        # add the pools to the dispatch tree
        for pool in poolsById.values():
            self.dispatchTree.pools[pool.name] = pool
        if self.cleanDB or not self.enablePuliDB:
            graphs = FolderNode(1, "graphs", self.dispatchTree.root, "root", 0, 0, 0, FifoStrategy())
            self.dispatchTree.toCreateElements.append(graphs)
            self.dispatchTree.nodes[graphs.id] = graphs
            ps = PoolShare(1, self.dispatchTree.pools["default"], graphs, PoolShare.UNBOUND)
            self.dispatchTree.toCreateElements.append(ps)
        if self.enablePuliDB:
            # clean the tables pools and rendernodes (overwrite)
            self.pulidb.dropPoolsAndRnsTables()
            self.pulidb.createElements(self.dispatchTree.toCreateElements)
            self.dispatchTree.resetDbElements()

        return True

    def loadRules(self):
        from .rules.graphview import GraphViewBuilder
        graphs = self.dispatchTree.findNodeByPath("/graphs", None)
        if graphs is None:
            LOGGER.fatal("No /graphs node, impossible to load rule for /graphs.")
            self.stop()
        self.dispatchTree.rules.append(GraphViewBuilder(self.dispatchTree, graphs))

<<<<<<< HEAD
=======
        # from .rules.userview import UserView
        # if self.cleanDB or not self.enablePuliDB:
        #     userview = UserView.register(self.dispatchTree, "root", "users")
        #     self.dispatchTree.toCreateElements.append(userview.root)
        #     self.dispatchTree.nodes[userview.root.id] = userview.root
        # else:
        #     for node in self.dispatchTree.root.children:
        #         if node.name == "users":
        #             root = node
        #             break
        #     else:
        #         raise RuntimeError("missing root node for UserView")
        #     userview = UserView(self.dispatchTree, root)
>>>>>>> a0e57768

    def prepare(self):
        pass

    def stop(self):
        '''Stops the application part of the dispatcher.'''
        #self.httpRequester.stopAll()
        pass

    @property
    def modified(self):
        return bool(self.dispatchTree.toArchiveElements or
                    self.dispatchTree.toCreateElements or
                    self.dispatchTree.toModifyElements)
    
    def mainLoop(self):
        '''Dispatcher main loop iteration.'''
<<<<<<< HEAD
        # profiling mainloop
=======
        
        # JSA DEBUG: timer pour profiler les etapes       
>>>>>>> a0e57768
        loopStartTime = time.time()
        prevTimer = time.time()
        LOGGER.info("")

<<<<<<< HEAD
=======
        # JSA: Check if requests are finished (necessaire ?)
>>>>>>> a0e57768
        try:
            self.threadPool.poll()
        except NoResultsPending:
            pass
        else:
            LOGGER.info("finished some network requests")

        self.cycle += 1

        self.dispatchTree.updateCompletionAndStatus()
<<<<<<< HEAD

        durationCompletion = (time.time() - prevTimer)*1000
        LOGGER.info("%8.2f ms --> update completion status" % durationCompletion )
=======
        LOGGER.info("%8.2f ms --> update completion status" % ( (time.time() - prevTimer)*1000 ) )
>>>>>>> a0e57768
        prevTimer = time.time()


        self.updateRenderNodes()
<<<<<<< HEAD
        LOGGER.info("%8.2f ms --> update rendernodes" % ( (time.time() - prevTimer)*1000 ) )
        prevTimer = time.time()
=======
        LOGGER.info("%8.2f ms --> update render node" % ( (time.time() - prevTimer)*1000 ) )
        prevTimer = time.time()

>>>>>>> a0e57768

        self.dispatchTree.validateDependencies()
        LOGGER.info("%8.2f ms --> validate dependencies" % ( (time.time() - prevTimer)*1000 ) )
        prevTimer = time.time()

<<<<<<< HEAD
        # save profiling because of old inappropriate queue lock
        loopDuration=(time.time() - loopStartTime)*1000
=======
>>>>>>> a0e57768


        # reinit profiling because of old inappropriate queue lock
        loopStartTime = time.time()
        prevTimer = loopStartTime

        # update db
        self.updateDB()

<<<<<<< HEAD
        durationDB = (time.time() - prevTimer)*1000
        LOGGER.info("%8.2f ms --> update DB" % durationDB )
=======
        # JSA DEBUG
        LOGGER.info("%8.2f ms --> update DB" % ( (time.time() - prevTimer)*1000 ) )
>>>>>>> a0e57768
        prevTimer = time.time()

        # compute and send command assignments to rendernodes
        assignments = self.computeAssignments()

        durationCompute = (time.time() - prevTimer)*1000
        LOGGER.info("%8.2f ms --> compute assignments" % durationCompute )
        prevTimer = time.time()

        self.sendAssignments(assignments)
        LOGGER.info("%8.2f ms --> send assignments" % ( (time.time() - prevTimer)*1000 ) )
        prevTimer = time.time()


        # JSA DEBUG
        LOGGER.info("%8.2f ms --> compute assignements" % ( (time.time() - prevTimer)*1000 ) )
        prevTimer = time.time()

        # call the release finishing status on all rendernodes
        for renderNode in self.dispatchTree.renderNodes.values():
            renderNode.releaseFinishingStatus()
        LOGGER.info("%8.2f ms --> rendernodes release finishing status" % ( (time.time() - prevTimer)*1000 ) )
        prevTimer = time.time()

<<<<<<< HEAD
        for workload in executedRequests:
            workload.submit()
        LOGGER.info("%8.2f ms --> workload" % ( (time.time() - prevTimer)*1000 ) )
        prevTimer = time.time()

        loopDuration += (time.time() - loopStartTime)*1000
        LOGGER.info( "%8.2f ms --> TOTAL -- LOG: time=%.f db=%.2f complet=%.2f compute=%.2f" % ( time.time(), loopDuration, durationDB, durationCompletion, durationCompute ) )
=======
        # JSA DEBUG
        LOGGER.info("%8.2f ms --> releaseFinishingStatus" % ( (time.time() - prevTimer)*1000 ) )
        prevTimer = time.time()

        # JSA DEBUG
        loopDuration = (time.time() - loopStartTime)*1000
        LOGGER.info( "%8.2f ms --> TOTAL " % loopDuration )
>>>>>>> a0e57768


    def updateDB(self):

        # TODO: Study how to change the DB subsystem to a simple file dump (json or pickle)

        # data1 = {'a': [1, 2.0, 3, 4],
        #          'b': ('string', u'Unicode string'),
        #          'c': None}
        # with open('/datas/puli/Puli/data.json', 'wb') as fp:
        #     json.dump(self.dispatchTree, fp)

        # import shelve

        # d = shelve.open('/datas/puli/Puli/data.pkl')
        # d['test'] = self.dispatchTree
        # d.close()

        if settings.DB_ENABLE:
            self.pulidb.createElements(self.dispatchTree.toCreateElements)
            self.pulidb.updateElements(self.dispatchTree.toModifyElements)
            self.pulidb.archiveElements(self.dispatchTree.toArchiveElements)
            LOGGER.info("                UpdateDB: create=%d update=%d delete=%d" % (len(self.dispatchTree.toCreateElements), len(self.dispatchTree.toModifyElements), len(self.dispatchTree.toArchiveElements)) )
        self.dispatchTree.resetDbElements()

    def computeAssignments(self):
        '''Computes and returns a list of (rendernode, command) assignments.'''
        from .model.node import NoRenderNodeAvailable
        # if no rendernodes available, return
        if not any(rn.isAvailable() for rn in self.dispatchTree.renderNodes.values()):
            return []

        assignments = []

        # first create a set of entrypoints that are not done nor cancelled nor blocked nor paused and that have at least one command ready
        entryPoints = set([poolShare.node for poolShare in self.dispatchTree.poolShares.values() if poolShare.node.status not in [NODE_BLOCKED, NODE_DONE, NODE_CANCELED, NODE_PAUSED] and poolShare.node.readyCommandCount > 0])
        # don't proceed to the calculation if no rns availables in the requested pools
        rnsBool = False
        for pool, nodesiterator in groupby(entryPoints, lambda x: x.poolShares.values()[0].pool):
            rnsAvailables = set([rn for rn in pool.renderNodes if rn.status not in [RN_UNKNOWN, RN_PAUSED, RN_WORKING]])
            if len(rnsAvailables):
                rnsBool = True
        if not rnsBool:
            return []

        # sort by pool for the groupby
        entryPoints = sorted(entryPoints, key=lambda node: node.poolShares.values()[0].pool)

        # update the value of the maxrn for the poolshares (parallel dispatching)
        for pool, nodesiterator in groupby(entryPoints, lambda x: x.poolShares.values()[0].pool):
            # we are treating every active node of the pool
            nodesList = [node for node in nodesiterator]
            # the new maxRN value is calculated based on the number of active jobs of the pool, and the number of online rendernodes of the pool
            rnsNotOffline = set([rn for rn in pool.renderNodes if rn.status not in [RN_UNKNOWN, RN_PAUSED]])
            rnsSize = len(rnsNotOffline)

            # if we have a userdefined maxRN for some nodes, remove them from the list and substracts their maxRN from the pool's size
            l = nodesList[:]  # duplicate the list to be safe when removing elements
            for node in l:
                if node.poolShares.values()[0].userDefinedMaxRN and node.poolShares.values()[0].maxRN not in [-1, 0]:
                    nodesList.remove(node)
                    rnsSize -= node.poolShares.values()[0].maxRN

            if len(nodesList) == 0:
                continue
            updatedmaxRN = rnsSize // len(nodesList)
            remainingRN = rnsSize % len(nodesList)

            # sort by id (fifo)
            nodesList = sorted(nodesList, key=lambda x: x.id)

            # then sort by dispatchKey (priority)
            nodesList = sorted(nodesList, key=lambda x: x.dispatchKey, reverse=True)

            for dk, nodeIterator in groupby(nodesList, lambda x: x.dispatchKey):
                nodes = [node for node in nodeIterator]
                # for each priority, if there is only one node, set the maxRN to -1
                if len(nodes) == 1:
                    nodes[0].poolShares.values()[0].maxRN = -1
                    continue
                # else, if a priority has been set, divide the available RNs between the nodes (parallel dispatching)
                elif dk != 0:
                    newmaxRN = rnsSize // len(nodes)
                    newremainingRN = rnsSize % len(nodes)
                    for node in nodes:
                        node.poolShares.values()[0].maxRN = newmaxRN
                        if newremainingRN > 0:
                            node.poolShares.values()[0].maxRN += 1
                            newremainingRN -= 1
                else:
                    for node in nodes:
                        node.poolShares.values()[0].maxRN = updatedmaxRN
                        if remainingRN > 0:
                            node.poolShares.values()[0].maxRN += 1
                            remainingRN -= 1

        # now, we are treating every nodes
        # sort by id (fifo)
        entryPoints = sorted(entryPoints, key=lambda node: node.id)
        # then sort by dispatchKey (priority)
        entryPoints = sorted(entryPoints, key=lambda node: node.dispatchKey, reverse=True)

        ####
        #for entryPoint in entryPoints:
        #    if any([poolShare.hasRenderNodesAvailable() for poolShare in entryPoint.poolShares.values()]):
        #        try:
        #            (rn, cmd) = entryPoint.dispatchIterator()
        ####
        for entryPoint in entryPoints:
            if any([poolShare.hasRenderNodesAvailable() for poolShare in entryPoint.poolShares.values()]):
                try:
                    for (rn, com) in entryPoint.dispatchIterator(lambda: self.queue.qsize() > 0):
                        assignments.append((rn, com))
                        # increment the allocatedRN for the poolshare
                        poolShare.allocatedRN += 1
                        # save the active poolshare of the rendernode
                        rn.currentpoolshare = poolShare
                except NoRenderNodeAvailable:
                    pass
        assignmentDict = collections.defaultdict(list)
        for (rn, com) in assignments:
            assignmentDict[rn].append(com)
        return assignmentDict.items()

    def updateRenderNodes(self):
        for rendernode in self.dispatchTree.renderNodes.values():
            rendernode.updateStatus()

    def sendAssignments(self, assignmentList):
        '''Processes a list of (rendernode, command) assignments.'''

        def sendAssignment(args):
            rendernode, commands = args
            failures = []
            for command in commands:
                headers = {}
                if not rendernode.idInformed:
                    headers["rnId"] = rendernode.id
                root = command.task
                ancestors = [root]
                while root.parent:
                    root = root.parent
                    ancestors.append(root)
                arguments = {}
                environment = {
                    'PULI_USER': command.task.user,
                    'PULI_ALLOCATED_MEMORY': unicode(rendernode.usedRam[command.id]),
                    'PULI_ALLOCATED_CORES': unicode(rendernode.usedCoresNumber[command.id]),
                }
                for ancestor in ancestors:
                    arguments.update(ancestor.arguments)
                    environment.update(ancestor.environment)
                arguments.update(command.arguments)
                commandDict = {
                    "id": command.id,
                    "runner": str(command.task.runner),
                    "arguments": arguments,
                    "validationExpression": command.task.validationExpression,
                    "taskName": command.task.name,
                    "relativePathToLogDir": "%d" % command.task.id,
                    "environment": environment,
                }
                body = json.dumps(commandDict)
                headers["Content-Length"] = len(body)
                headers["Content-Type"] = "application/json"

                try:
                    resp, data = rendernode.request("POST", "/commands/", body, headers)
                    if not resp.status == 202:
                        LOGGER.error("Assignment request failed: command %d on worker %s", command.id, rendernode.name)
                        failures.append((rendernode, command))
                    else:
                        LOGGER.info("Sent assignment of command %d to worker %s", command.id, rendernode.name)
                except rendernode.RequestFailed, e:
                    LOGGER.exception("Assignment of command %d to worker %s failed: %r", command.id, rendernode.name, e)
                    failures.append((rendernode, command))
            return failures

        requests = makeRequests(sendAssignment, [[a, b] for (a, b) in assignmentList], self._assignmentFailed)
        for request in requests:
            self.threadPool.putRequest(request)

    def _assignmentFailed(self, request, failures):
        for assignment in failures:
            rendernode, command = assignment
            rendernode.clearAssignment(command)
            command.clearAssignment()

    def handleNewGraphRequestApply(self, graph):
        '''Handles a graph submission request and closes the given ticket
        according to the result of the process.
        '''
        prevTimer = time.time()

        nodes = self.dispatchTree.registerNewGraph(graph)

        LOGGER.info("%.2f ms --> graph registered" % ( (time.time() - prevTimer)*1000 ) )
        prevTimer = time.time()

        # handles the case of post job with paused status
        for node in nodes:
            try:
                if node.tags['paused'] == 'true':
                    node.setPaused(True)
            except KeyError:
                continue

        LOGGER.info("%.2f ms --> jobs set in pause if needed" % ( (time.time() - prevTimer)*1000 ) )
        prevTimer = time.time()

        LOGGER.info('Added graph "%s" to the model.' % graph['name'])
        return nodes

    def updateCommandApply(self, dct):
        commandId = dct['id']
        renderNodeName = dct['renderNodeName']

        try:
            command = self.dispatchTree.commands[commandId]
        except KeyError:
            raise KeyError("Command not found: %d" % commandId)

        if not command.renderNode:
            # souldn't we reassign the command to the rn??
            raise KeyError("Command %d (%d) is no longer registered on rendernode %s" % (commandId, int(dct['status']), renderNodeName))
        elif command.renderNode.name != renderNodeName:
            # in this case, kill the command running on command.renderNode.name
            # rn = command.renderNode
            # rn.clearAssignment(command)
            # rn.request("DELETE", "/commands/" + str(commandId) + "/")
            raise KeyError("Command %d is running on a different rendernode (%s) than the one in puli's model (%s)." % (commandId, renderNodeName, rn.name))

        rn = command.renderNode
        rn.lastAliveTime = max(time.time(), rn.lastAliveTime)

        #if command is no more in the rn's list, it means the rn was reported as timeout
        if commandId not in rn.commands:
            if len(rn.commands) == 0 and command.status is not enums.CMD_CANCELED:
                # in this case, re-add the command to the list of the rendernode
                rn.commands[commandId] = command
                # we should re-reserve the lic
                rn.reserveLicense(command, self.licenseManager)
                LOGGER.warning("re-assigning command %d on %s. (TIMEOUT?)" % (commandId, rn.name))
            else:
                # cancel the command on rn?
                # rn.request("DELETE", "/commands/" + str(commandId) + "/")
                LOGGER.warning("Status update from %d (%d) on %s but %d currently assigned." % (commandId, int(dct['status']), rn.name, rn.commands.keys()[0]))
                pass

        if "status" in dct:
            command.status = int(dct['status'])

        if "completion" in dct and command.status == enums.CMD_RUNNING:
            command.completion = float(dct['completion'])

        command.message = dct['message']

        if "validatorMessage" in dct:
            command.validatorMessage = dct['validatorMessage']
            command.errorInfos = dct['errorInfos']
            if command.validatorMessage:
                command.status = enums.CMD_ERROR

    def queueWorkload(self, workload):
        self.queue.put(workload)<|MERGE_RESOLUTION|>--- conflicted
+++ resolved
@@ -24,7 +24,6 @@
 from octopus.dispatcher.licenses.licensemanager import LicenseManager
 from octopus.dispatcher.model.enums import *
 
-from tornado import ioloop
 
 LOGGER = logging.getLogger('dispatcher')
 
@@ -50,8 +49,6 @@
             return
         self.init = True
         self.nextCycle = time.time()
-        # self.loopTimer = time.time()
-
 
         MainLoopApplication.__init__(self, framework)
 
@@ -158,22 +155,6 @@
             self.stop()
         self.dispatchTree.rules.append(GraphViewBuilder(self.dispatchTree, graphs))
 
-<<<<<<< HEAD
-=======
-        # from .rules.userview import UserView
-        # if self.cleanDB or not self.enablePuliDB:
-        #     userview = UserView.register(self.dispatchTree, "root", "users")
-        #     self.dispatchTree.toCreateElements.append(userview.root)
-        #     self.dispatchTree.nodes[userview.root.id] = userview.root
-        # else:
-        #     for node in self.dispatchTree.root.children:
-        #         if node.name == "users":
-        #             root = node
-        #             break
-        #     else:
-        #         raise RuntimeError("missing root node for UserView")
-        #     userview = UserView(self.dispatchTree, root)
->>>>>>> a0e57768
 
     def prepare(self):
         pass
@@ -188,23 +169,16 @@
         return bool(self.dispatchTree.toArchiveElements or
                     self.dispatchTree.toCreateElements or
                     self.dispatchTree.toModifyElements)
-    
+
     def mainLoop(self):
         '''Dispatcher main loop iteration.'''
-<<<<<<< HEAD
-        # profiling mainloop
-=======
         
         # JSA DEBUG: timer pour profiler les etapes       
->>>>>>> a0e57768
         loopStartTime = time.time()
         prevTimer = time.time()
         LOGGER.info("")
 
-<<<<<<< HEAD
-=======
         # JSA: Check if requests are finished (necessaire ?)
->>>>>>> a0e57768
         try:
             self.threadPool.poll()
         except NoResultsPending:
@@ -215,64 +189,30 @@
         self.cycle += 1
 
         self.dispatchTree.updateCompletionAndStatus()
-<<<<<<< HEAD
-
-        durationCompletion = (time.time() - prevTimer)*1000
-        LOGGER.info("%8.2f ms --> update completion status" % durationCompletion )
-=======
         LOGGER.info("%8.2f ms --> update completion status" % ( (time.time() - prevTimer)*1000 ) )
->>>>>>> a0e57768
         prevTimer = time.time()
 
 
         self.updateRenderNodes()
-<<<<<<< HEAD
-        LOGGER.info("%8.2f ms --> update rendernodes" % ( (time.time() - prevTimer)*1000 ) )
-        prevTimer = time.time()
-=======
         LOGGER.info("%8.2f ms --> update render node" % ( (time.time() - prevTimer)*1000 ) )
         prevTimer = time.time()
 
->>>>>>> a0e57768
 
         self.dispatchTree.validateDependencies()
         LOGGER.info("%8.2f ms --> validate dependencies" % ( (time.time() - prevTimer)*1000 ) )
         prevTimer = time.time()
 
-<<<<<<< HEAD
-        # save profiling because of old inappropriate queue lock
-        loopDuration=(time.time() - loopStartTime)*1000
-=======
->>>>>>> a0e57768
-
-
-        # reinit profiling because of old inappropriate queue lock
-        loopStartTime = time.time()
-        prevTimer = loopStartTime
 
         # update db
         self.updateDB()
 
-<<<<<<< HEAD
-        durationDB = (time.time() - prevTimer)*1000
-        LOGGER.info("%8.2f ms --> update DB" % durationDB )
-=======
         # JSA DEBUG
         LOGGER.info("%8.2f ms --> update DB" % ( (time.time() - prevTimer)*1000 ) )
->>>>>>> a0e57768
         prevTimer = time.time()
 
         # compute and send command assignments to rendernodes
         assignments = self.computeAssignments()
-
-        durationCompute = (time.time() - prevTimer)*1000
-        LOGGER.info("%8.2f ms --> compute assignments" % durationCompute )
-        prevTimer = time.time()
-
         self.sendAssignments(assignments)
-        LOGGER.info("%8.2f ms --> send assignments" % ( (time.time() - prevTimer)*1000 ) )
-        prevTimer = time.time()
-
 
         # JSA DEBUG
         LOGGER.info("%8.2f ms --> compute assignements" % ( (time.time() - prevTimer)*1000 ) )
@@ -281,18 +221,7 @@
         # call the release finishing status on all rendernodes
         for renderNode in self.dispatchTree.renderNodes.values():
             renderNode.releaseFinishingStatus()
-        LOGGER.info("%8.2f ms --> rendernodes release finishing status" % ( (time.time() - prevTimer)*1000 ) )
-        prevTimer = time.time()
-
-<<<<<<< HEAD
-        for workload in executedRequests:
-            workload.submit()
-        LOGGER.info("%8.2f ms --> workload" % ( (time.time() - prevTimer)*1000 ) )
-        prevTimer = time.time()
-
-        loopDuration += (time.time() - loopStartTime)*1000
-        LOGGER.info( "%8.2f ms --> TOTAL -- LOG: time=%.f db=%.2f complet=%.2f compute=%.2f" % ( time.time(), loopDuration, durationDB, durationCompletion, durationCompute ) )
-=======
+
         # JSA DEBUG
         LOGGER.info("%8.2f ms --> releaseFinishingStatus" % ( (time.time() - prevTimer)*1000 ) )
         prevTimer = time.time()
@@ -300,7 +229,6 @@
         # JSA DEBUG
         loopDuration = (time.time() - loopStartTime)*1000
         LOGGER.info( "%8.2f ms --> TOTAL " % loopDuration )
->>>>>>> a0e57768
 
 
     def updateDB(self):
