--- conflicted
+++ resolved
@@ -1,420 +1,415 @@
-####################################################################################################
-# @file rendernode.py
-# @package dispatcher.model
-# @author
-# @date 2008/10/29
-# @version 0.1
-#
-# @mainpage
-#
-####################################################################################################
-
-import httplib as http
-import time
-import datetime
-import logging
-import errno
-import requests
-from collections import deque
-import simplejson as json
-
-from octopus.dispatcher.model.enums import *
-from octopus.dispatcher import settings
-from octopus.core import singletonconfig
-
-from . import models
-
-LOGGER = logging.getLogger('dispatcher.webservice')
-logging.getLogger('requests.packages.urllib3.connectionpool').setLevel(logging.WARNING)
-
-## This class represents the state of a RenderNode.
-#
-class RenderNode(models.Model):
-
-    name = models.StringField()
-    coresNumber = models.IntegerField()
-    freeCoresNumber = models.IntegerField()
-    usedCoresNumber = models.DictField(as_item_list=True)
-    ramSize = models.IntegerField()
-    freeRam = models.IntegerField()
-    usedRam = models.DictField(as_item_list=True)
-    speed = models.FloatField()
-    commands = models.ModelDictField()
-    status = models.IntegerField()
-    host = models.StringField()
-    port = models.IntegerField()
-    pools = models.ModelListField(indexField='name')
-    caracteristics = models.DictField()
-    isRegistered = models.BooleanField()
-    lastAliveTime = models.FloatField()
-    performance = models.FloatField()
-    excluded = models.BooleanField()
-
-    def __init__(self, id, name, coresNumber, speed, ip, port, ramSize, caracteristics=None, performance=0.0):
-        '''Constructs a new Rendernode.
-
-        :parameters:
-        - `name`: the name of the rendernode
-        - `coresNumber`: the number of processors
-        - `speed`: the speed of the processor
-        '''
-        self.id = int(id) if id else None
-        self.name = str(name)
-
-        self.coresNumber = int(coresNumber)
-        self.ramSize = int(ramSize)
-        self.licenseManager = None
-        self.freeCoresNumber = int(coresNumber)
-        self.usedCoresNumber = {}
-        self.freeRam = int(ramSize)
-        self.usedRam = {}
-
-        self.speed = speed
-        self.commands = {}
-        self.status = RN_UNKNOWN
-        self.responseId = None
-        self.host = str(ip)
-        self.port = int(port)
-        self.pools = []
-        self.idInformed = False
-        self.isRegistered = False
-        self.lastAliveTime = 0
-        self.httpConnection = None
-        self.caracteristics = caracteristics if caracteristics else {}
-        self.currentpoolshare = None
-        self.performance = float(performance)
-        # self.history = deque(maxlen=settings.RN_NB_ERRORS_TOLERANCE)
-        self.history = deque( maxlen=singletonconfig.get('CORE','RN_NB_ERRORS_TOLERANCE') )
-        self.tasksHistory = deque(maxlen=15)
-        self.excluded = False
-
-        if not "softs" in self.caracteristics:
-            self.caracteristics["softs"] = []
-
-    ## Returns True if this render node is available for command assignment.
-    #
-    def isAvailable(self):
-        return (self.isRegistered and self.status == RN_IDLE and not self.commands)
-
-    def reset(self, paused=False):
-        # if paused, set the status to RN_PAUSED, else set it to Finishing, it will be set to IDLE in the next iteration of the dispatcher main loop
-        if paused:
-            self.status = RN_PAUSED
-        else:
-            self.status = RN_FINISHING
-        # reset the commands left on this RN, if any
-        for cmd in self.commands.values():
-            cmd.status = CMD_READY
-            cmd.completion = 0.
-            cmd.renderNode = None
-            self.clearAssignment(cmd)
-        self.commands = {}
-        # reset the associated poolshare, if any
-        if self.currentpoolshare:
-            self.currentpoolshare.allocatedRN -= 1
-            self.currentpoolshare = None
-        # reset the values for cores and ram
-        self.freeCoresNumber = int(self.coresNumber)
-        self.usedCoresNumber = {}
-        self.freeRam = int(self.ramSize)
-        self.usedRam = {}
-
-    ## Returns a human readable representation of this RenderNode.
-    #
-    def __repr__(self):
-        return u'RenderNode(id=%s, name=%s, host=%s, port=%s)' % (repr(self.id), repr(self.name), repr(self.host), repr(self.port))
-
-    ## Clears all of this rendernode's fields related to the specified assignment.
-    #
-    def clearAssignment(self, command):
-        '''Removes command from the list of commands assigned to this rendernode.'''
-        # in case of failed assignment, decrement the allocatedRN value
-        if self.currentpoolshare:
-            self.currentpoolshare.allocatedRN -= 1
-            self.currentpoolshare = None
-        try:
-            del self.commands[command.id]
-        except KeyError:
-            pass
-            #LOGGER.debug('attempt to clear assignment of not assigned command %d on worker %s', command.id, self.name)
-        else:
-            self.releaseRessources(command)
-            self.releaseLicense(command)
-
-    ## Add a command assignment
-    #
-    def addAssignment(self, command):
-        if not command.id in self.commands:
-            self.commands[command.id] = command
-            self.reserveRessources(command)
-            # FIXME the assignment of the cmd should be done here and not in the dispatchIterator func
-            command.assign(self)
-            self.updateStatus()
-
-    ## Reserve license
-    #
-    def reserveLicense(self, command, licenseManager):
-        self.licenseManager = licenseManager
-        lic = command.task.lic
-        if not lic:
-            return True
-        return licenseManager.reserveLicenseForRenderNode(lic, self)
-
-    ## Release licence
-    #
-    def releaseLicense(self, command):
-        lic = command.task.lic
-        if lic and self.licenseManager:
-            self.licenseManager.releaseLicenseForRenderNode(lic, self)
-
-    ## Reserve ressource
-    #
-    def reserveRessources(self, command):
-        res = min(self.freeCoresNumber, command.task.maxNbCores) or self.freeCoresNumber
-        self.usedCoresNumber[command.id] = res
-        self.freeCoresNumber -= res
-
-        res = min(self.freeRam, command.task.ramUse) or self.freeRam
-
-        self.usedRam[command.id] = res
-        self.freeRam -= res
-
-    ## Release ressource
-    #
-    def releaseRessources(self, command):
-        #res = self.usedCoresNumber[command.id]
-        self.freeCoresNumber = self.coresNumber
-        if command.id in self.usedCoresNumber:
-            del self.usedCoresNumber[command.id]
-
-        #res = self.usedRam[command.id]
-        self.freeRam = self.ramSize
-        if command.id in self.usedRam:
-            del self.usedRam[command.id]
-
-    ## Unassign a finished command
-    #
-    def unassign(self, command):
-        if not isFinalStatus(command.status):
-            raise ValueError("cannot unassign unfinished command %s" % repr(command))
-        self.clearAssignment(command)
-        self.updateStatus()
-
-    def remove(self):
-        self.fireDestructionEvent(self)
-
-    ## update node status according to its commands ones
-    #  status is not changed if no info is brought by the commands
-    #
-    def updateStatus(self):
-        # self.status is not RN_PAUSED and time elapsed is enough
-        if time.time() > ( self.lastAliveTime + singletonconfig.conf["COMMUNICATION"]["RN_TIMEOUT"] ):
-
-            # set the status of a render node to RN_UNKNOWN after TIMEOUT seconds have elapsed since last update
-            # timeout the commands running on this node
-            if RN_UNKNOWN != self.status:
-                LOGGER.warning("rendernode %s is not responding", self.name)
-                self.status = RN_UNKNOWN
-                if self.commands:
-                    for cmd in self.commands.values():
-                        cmd.status = CMD_TIMEOUT
-                        self.clearAssignment(cmd)
-            return
-        # This is necessary in case of a cancel command or a mylawn -k
-        if not self.commands:
-            # if self.status is RN_WORKING:
-            #     # cancel the command that is running on this RN because it's no longer registered in the model
-            #     LOGGER.warning("rendernode %s is reported as working but has no registered command" % self.name)
-            if self.status not in (RN_IDLE, RN_PAUSED, RN_BOOTING):
-                #LOGGER.warning("rendernode %s was %d and is now IDLE." % (self.name, self.status))
-                self.status = RN_IDLE
-                if self.currentpoolshare:
-                    self.currentpoolshare.allocatedRN -= 1
-                    self.currentpoolshare = None
-            return
-        commandStatus = [command.status for command in self.commands.values()]
-        if CMD_RUNNING in commandStatus:
-            self.status = RN_WORKING
-        elif CMD_ASSIGNED in commandStatus:
-            self.status = RN_ASSIGNED
-        elif CMD_ERROR in commandStatus:
-            self.status = RN_FINISHING
-        elif CMD_FINISHING in commandStatus:
-            self.status = RN_FINISHING
-        elif CMD_DONE in commandStatus:
-            self.status = RN_FINISHING  # do not set the status to IDLE immediately, to ensure that the order of affectation will be respected
-        elif CMD_CANCELED in commandStatus:
-            for cmd in self.commands.values():
-                # this should not happened, but if it does, ensure the command is no more registered to the rn
-                if cmd.status is CMD_CANCELED:
-                    self.clearAssignment(cmd)
-        elif self.status not in (RN_IDLE, RN_BOOTING, RN_UNKNOWN, RN_PAUSED):
-            LOGGER.error("Unable to compute new status for rendernode %r (status %r, commands %r)", self, self.status, self.commands)
-
-    ## releases the finishing status of the rendernodes
-    #
-    def releaseFinishingStatus(self):
-        if self.status is RN_FINISHING:
-            # remove the commands that are in a final status
-            for cmd in self.commands.values():
-                if isFinalStatus(cmd.status):
-                    self.unassign(cmd)
-                    if CMD_DONE == cmd.status:
-                        cmd.completion = 1.0
-                    cmd.finish()
-            self.status = RN_IDLE
-
-    ##
-    #
-    # @warning The returned HTTPConnection is not safe to use from multiple threads
-    #
-    def getHTTPConnection(self):
-        return http.HTTPConnection(self.host, self.port, timeout=20)
-#        if (self.httpConnection == None or
-#            self.httpConnection.port!=self.port or
-#            self.httpConnection.host!=self.host
-#        ):
-#            self.httpConnection = http.HTTPConnection(self.host, self.port)
-#        return self.httpConnection
-
-    ## An exception class to report a render node http request failure.
-    #
-    class RequestFailed(Exception):
-        pass
-
-    ## Sends a HTTP request to the render node and returns a (HTTPResponse, data) tuple on success.
-    #
-    # This method tries to send the request at most settings.RENDERNODE_REQUEST_MAX_RETRY_COUNT times,
-    # waiting settings.RENDERNODE_REQUEST_DELAY_AFTER_REQUEST_FAILURE seconds between each try. It
-    # then raises a RenderNode.RequestFailed exception.
-    #
-    # @param method the HTTP method for this request
-    # @param url the requested URL
-    # @param headers a dictionary with string-keys and string-values (empty by default)
-    # @param body the string body for this request (None by default)
-    # @raise RenderNode.RequestFailed if the request fails.
-    # @note it is a good idea to specify a Content-Length header when giving a non-empty body.
-    # @see dispatcher.settings the RENDERNODE_REQUEST_MAX_RETRY_COUNT and
-    #                          RENDERNODE_REQUEST_DELAY_AFTER_REQUEST_FAILURE settings affect
-    #                          the execution of this method.
-    #
-    def request(self, method, url, body=None, headers={}):
-        from octopus.dispatcher import settings
-
-        conn = self.getHTTPConnection()
-        # try to process the request at most RENDERNODE_REQUEST_MAX_RETRY_COUNT times.
-        for i in xrange( singletonconfig.get('COMMUNICATION','RENDERNODE_REQUEST_MAX_RETRY_COUNT') ):
-        # for i in xrange(settings.RENDERNODE_REQUEST_MAX_RETRY_COUNT):
-            try:
-                conn.request(method, url, body, headers)
-                response = conn.getresponse()
-                if response.length:
-                    data = response.read(response.length)
-                else:
-                    data = None
-                # request succeeded
-                conn.close()
-                return (response, data)
-            except http.socket.error, e:
-                try:
-                    conn.close()
-                except:
-                    pass
-                if e in (errno.ECONNREFUSED, errno.ENETUNREACH):
-                    raise self.RequestFailed(cause=e)
-            except http.HTTPException, e:
-                try:
-                    conn.close()
-                except:
-                    pass
-                LOGGER.exception("rendernode.request failed")
-            # request failed so let's sleep for a while
-            # time.sleep(settings.RENDERNODE_REQUEST_DELAY_AFTER_REQUEST_FAILURE)
-            time.sleep( singletonconfig.get('COMMUNICATION','RENDERNODE_REQUEST_DELAY_AFTER_REQUEST_FAILURE') )
-
-        # request failed too many times so pause the RN and report a failure
-        self.reset(paused=True)
-        self.excluded = True
-        raise self.RequestFailed()
-
-    def canRun(self, command):
-        # check if this rendernode has made too much errors in its last commands
-        cpt = 0
-        for i in self.history:
-            if i == CMD_ERROR:
-                cpt += 1
-<<<<<<< HEAD
-        if cpt == settings.RN_NB_ERRORS_TOLERANCE:
-            #LOGGER.warning("RenderNode %s had only errors in its commands history, excluding..." % self.name)
-=======
-        if cpt == singletonconfig.get('CORE','RN_NB_ERRORS_TOLERANCE'):
-            LOGGER.warning("RenderNode %s had only errors in its commands history, excluding..." % self.name)
->>>>>>> abe4c82c
-            self.excluded = True
-            return False
-        if self.excluded:
-            return False
-        for (requirement, value) in command.task.requirements.items():
-            if requirement.lower() == "softs":  # todo
-                for soft in value:
-                    if not soft in self.caracteristics['softs']:
-                        return False
-            else:
-                if not requirement in self.caracteristics:
-                    return False
-                else:
-                    caracteristic = self.caracteristics[requirement]
-                    if type(caracteristic) != type(value) and not isinstance(value, list):
-                        return False
-                    if isinstance(value, list) and len(value) == 2:
-                        a, b = value
-                        if type(a) != type(b) or type(a) != type(caracteristic):
-                            return False
-                        try:
-                            if not (a < caracteristic < b):
-                                return False
-                        except ValueError:
-                            return False
-                    else:
-                        if isinstance(caracteristic, bool) and caracteristic != value:
-                            return False
-                        if isinstance(caracteristic, basestring) and caracteristic != value:
-                            return False
-                        if isinstance(caracteristic, int) and caracteristic < value:
-                            return False
-
-        if command.task.minNbCores:
-            if self.freeCoresNumber < command.task.minNbCores:
-                return False
-        else:
-            if self.freeCoresNumber != self.coresNumber:
-                return False
-
-        freeRam = self.ramSize
-        # if needed, ask the rendernode how much ram is currently in use
-        # to check whether we can launch the command or not
-        if command.task.ramUse != 0:
-            try:
-                r = requests.get("http://%s/ramInUse" % self.name, timeout=2)
-                if r.status_code == requests.codes.ok:
-                    freeRam = freeRam - float(r.text)
-            except requests.exceptions.Timeout:
-                LOGGER.warning("Timeout occured while trying to get ram in use on %s" % self.name)
-                return False
-            except requests.exceptions.ConnectionError:
-                LOGGER.warning("Connection error while trying to get ram in use on %s" % self.name)
-                return False
-
-        if freeRam < command.task.ramUse:
-            #LOGGER.warning("Not enough ram on %s. %d needed, %d avail." % (self.name, int(command.task.ramUse), int(freeRam)))
-            return False
-
-        # timer requirements
-        # the timer is on the task and is the same for all commands
-        if command.task.timer is not None:
-            #LOGGER.warning("Command has a timer : %s" % (datetime.datetime.fromtimestamp(command.task.timer)))
-            if time.time() < command.task.timer:
-                #LOGGER.warning("Prevented execution of command %d because of timer present (%s)" % (command.id, datetime.datetime.fromtimestamp(command.task.timer)))
-                return False
-
-        return True
+####################################################################################################
+# @file rendernode.py
+# @package dispatcher.model
+# @author
+# @date 2008/10/29
+# @version 0.1
+#
+# @mainpage
+#
+####################################################################################################
+
+import httplib as http
+import time
+import datetime
+import logging
+import errno
+import requests
+from collections import deque
+import simplejson as json
+
+from octopus.dispatcher.model.enums import *
+from octopus.dispatcher import settings
+from octopus.core import singletonconfig
+
+from . import models
+
+LOGGER = logging.getLogger('dispatcher.webservice')
+logging.getLogger('requests.packages.urllib3.connectionpool').setLevel(logging.WARNING)
+
+## This class represents the state of a RenderNode.
+#
+class RenderNode(models.Model):
+
+    name = models.StringField()
+    coresNumber = models.IntegerField()
+    freeCoresNumber = models.IntegerField()
+    usedCoresNumber = models.DictField(as_item_list=True)
+    ramSize = models.IntegerField()
+    freeRam = models.IntegerField()
+    usedRam = models.DictField(as_item_list=True)
+    speed = models.FloatField()
+    commands = models.ModelDictField()
+    status = models.IntegerField()
+    host = models.StringField()
+    port = models.IntegerField()
+    pools = models.ModelListField(indexField='name')
+    caracteristics = models.DictField()
+    isRegistered = models.BooleanField()
+    lastAliveTime = models.FloatField()
+    performance = models.FloatField()
+    excluded = models.BooleanField()
+
+    def __init__(self, id, name, coresNumber, speed, ip, port, ramSize, caracteristics=None, performance=0.0):
+        '''Constructs a new Rendernode.
+
+        :parameters:
+        - `name`: the name of the rendernode
+        - `coresNumber`: the number of processors
+        - `speed`: the speed of the processor
+        '''
+        self.id = int(id) if id else None
+        self.name = str(name)
+
+        self.coresNumber = int(coresNumber)
+        self.ramSize = int(ramSize)
+        self.licenseManager = None
+        self.freeCoresNumber = int(coresNumber)
+        self.usedCoresNumber = {}
+        self.freeRam = int(ramSize)
+        self.usedRam = {}
+
+        self.speed = speed
+        self.commands = {}
+        self.status = RN_UNKNOWN
+        self.responseId = None
+        self.host = str(ip)
+        self.port = int(port)
+        self.pools = []
+        self.idInformed = False
+        self.isRegistered = False
+        self.lastAliveTime = 0
+        self.httpConnection = None
+        self.caracteristics = caracteristics if caracteristics else {}
+        self.currentpoolshare = None
+        self.performance = float(performance)
+        # self.history = deque(maxlen=settings.RN_NB_ERRORS_TOLERANCE)
+        self.history = deque( maxlen=singletonconfig.get('CORE','RN_NB_ERRORS_TOLERANCE') )
+        self.tasksHistory = deque(maxlen=15)
+        self.excluded = False
+
+        if not "softs" in self.caracteristics:
+            self.caracteristics["softs"] = []
+
+    ## Returns True if this render node is available for command assignment.
+    #
+    def isAvailable(self):
+        return (self.isRegistered and self.status == RN_IDLE and not self.commands)
+
+    def reset(self, paused=False):
+        # if paused, set the status to RN_PAUSED, else set it to Finishing, it will be set to IDLE in the next iteration of the dispatcher main loop
+        if paused:
+            self.status = RN_PAUSED
+        else:
+            self.status = RN_FINISHING
+        # reset the commands left on this RN, if any
+        for cmd in self.commands.values():
+            cmd.status = CMD_READY
+            cmd.completion = 0.
+            cmd.renderNode = None
+            self.clearAssignment(cmd)
+        self.commands = {}
+        # reset the associated poolshare, if any
+        if self.currentpoolshare:
+            self.currentpoolshare.allocatedRN -= 1
+            self.currentpoolshare = None
+        # reset the values for cores and ram
+        self.freeCoresNumber = int(self.coresNumber)
+        self.usedCoresNumber = {}
+        self.freeRam = int(self.ramSize)
+        self.usedRam = {}
+
+    ## Returns a human readable representation of this RenderNode.
+    #
+    def __repr__(self):
+        return u'RenderNode(id=%s, name=%s, host=%s, port=%s)' % (repr(self.id), repr(self.name), repr(self.host), repr(self.port))
+
+    ## Clears all of this rendernode's fields related to the specified assignment.
+    #
+    def clearAssignment(self, command):
+        '''Removes command from the list of commands assigned to this rendernode.'''
+        # in case of failed assignment, decrement the allocatedRN value
+        if self.currentpoolshare:
+            self.currentpoolshare.allocatedRN -= 1
+            self.currentpoolshare = None
+        try:
+            del self.commands[command.id]
+        except KeyError:
+            pass
+            #LOGGER.debug('attempt to clear assignment of not assigned command %d on worker %s', command.id, self.name)
+        else:
+            self.releaseRessources(command)
+            self.releaseLicense(command)
+
+    ## Add a command assignment
+    #
+    def addAssignment(self, command):
+        if not command.id in self.commands:
+            self.commands[command.id] = command
+            self.reserveRessources(command)
+            # FIXME the assignment of the cmd should be done here and not in the dispatchIterator func
+            command.assign(self)
+            self.updateStatus()
+
+    ## Reserve license
+    #
+    def reserveLicense(self, command, licenseManager):
+        self.licenseManager = licenseManager
+        lic = command.task.lic
+        if not lic:
+            return True
+        return licenseManager.reserveLicenseForRenderNode(lic, self)
+
+    ## Release licence
+    #
+    def releaseLicense(self, command):
+        lic = command.task.lic
+        if lic and self.licenseManager:
+            self.licenseManager.releaseLicenseForRenderNode(lic, self)
+
+    ## Reserve ressource
+    #
+    def reserveRessources(self, command):
+        res = min(self.freeCoresNumber, command.task.maxNbCores) or self.freeCoresNumber
+        self.usedCoresNumber[command.id] = res
+        self.freeCoresNumber -= res
+
+        res = min(self.freeRam, command.task.ramUse) or self.freeRam
+
+        self.usedRam[command.id] = res
+        self.freeRam -= res
+
+    ## Release ressource
+    #
+    def releaseRessources(self, command):
+        #res = self.usedCoresNumber[command.id]
+        self.freeCoresNumber = self.coresNumber
+        if command.id in self.usedCoresNumber:
+            del self.usedCoresNumber[command.id]
+
+        #res = self.usedRam[command.id]
+        self.freeRam = self.ramSize
+        if command.id in self.usedRam:
+            del self.usedRam[command.id]
+
+    ## Unassign a finished command
+    #
+    def unassign(self, command):
+        if not isFinalStatus(command.status):
+            raise ValueError("cannot unassign unfinished command %s" % repr(command))
+        self.clearAssignment(command)
+        self.updateStatus()
+
+    def remove(self):
+        self.fireDestructionEvent(self)
+
+    ## update node status according to its commands ones
+    #  status is not changed if no info is brought by the commands
+    #
+    def updateStatus(self):
+        # self.status is not RN_PAUSED and time elapsed is enough
+        if time.time() > ( self.lastAliveTime + singletonconfig.conf["COMMUNICATION"]["RN_TIMEOUT"] ):
+
+            # set the status of a render node to RN_UNKNOWN after TIMEOUT seconds have elapsed since last update
+            # timeout the commands running on this node
+            if RN_UNKNOWN != self.status:
+                LOGGER.warning("rendernode %s is not responding", self.name)
+                self.status = RN_UNKNOWN
+                if self.commands:
+                    for cmd in self.commands.values():
+                        cmd.status = CMD_TIMEOUT
+                        self.clearAssignment(cmd)
+            return
+        # This is necessary in case of a cancel command or a mylawn -k
+        if not self.commands:
+            # if self.status is RN_WORKING:
+            #     # cancel the command that is running on this RN because it's no longer registered in the model
+            #     LOGGER.warning("rendernode %s is reported as working but has no registered command" % self.name)
+            if self.status not in (RN_IDLE, RN_PAUSED, RN_BOOTING):
+                #LOGGER.warning("rendernode %s was %d and is now IDLE." % (self.name, self.status))
+                self.status = RN_IDLE
+                if self.currentpoolshare:
+                    self.currentpoolshare.allocatedRN -= 1
+                    self.currentpoolshare = None
+            return
+        commandStatus = [command.status for command in self.commands.values()]
+        if CMD_RUNNING in commandStatus:
+            self.status = RN_WORKING
+        elif CMD_ASSIGNED in commandStatus:
+            self.status = RN_ASSIGNED
+        elif CMD_ERROR in commandStatus:
+            self.status = RN_FINISHING
+        elif CMD_FINISHING in commandStatus:
+            self.status = RN_FINISHING
+        elif CMD_DONE in commandStatus:
+            self.status = RN_FINISHING  # do not set the status to IDLE immediately, to ensure that the order of affectation will be respected
+        elif CMD_CANCELED in commandStatus:
+            for cmd in self.commands.values():
+                # this should not happened, but if it does, ensure the command is no more registered to the rn
+                if cmd.status is CMD_CANCELED:
+                    self.clearAssignment(cmd)
+        elif self.status not in (RN_IDLE, RN_BOOTING, RN_UNKNOWN, RN_PAUSED):
+            LOGGER.error("Unable to compute new status for rendernode %r (status %r, commands %r)", self, self.status, self.commands)
+
+    ## releases the finishing status of the rendernodes
+    #
+    def releaseFinishingStatus(self):
+        if self.status is RN_FINISHING:
+            # remove the commands that are in a final status
+            for cmd in self.commands.values():
+                if isFinalStatus(cmd.status):
+                    self.unassign(cmd)
+                    if CMD_DONE == cmd.status:
+                        cmd.completion = 1.0
+                    cmd.finish()
+            self.status = RN_IDLE
+
+    ##
+    #
+    # @warning The returned HTTPConnection is not safe to use from multiple threads
+    #
+    def getHTTPConnection(self):
+        return http.HTTPConnection(self.host, self.port, timeout=20)
+#        if (self.httpConnection == None or
+#            self.httpConnection.port!=self.port or
+#            self.httpConnection.host!=self.host
+#        ):
+#            self.httpConnection = http.HTTPConnection(self.host, self.port)
+#        return self.httpConnection
+
+    ## An exception class to report a render node http request failure.
+    #
+    class RequestFailed(Exception):
+        pass
+
+    ## Sends a HTTP request to the render node and returns a (HTTPResponse, data) tuple on success.
+    #
+    # This method tries to send the request at most settings.RENDERNODE_REQUEST_MAX_RETRY_COUNT times,
+    # waiting settings.RENDERNODE_REQUEST_DELAY_AFTER_REQUEST_FAILURE seconds between each try. It
+    # then raises a RenderNode.RequestFailed exception.
+    #
+    # @param method the HTTP method for this request
+    # @param url the requested URL
+    # @param headers a dictionary with string-keys and string-values (empty by default)
+    # @param body the string body for this request (None by default)
+    # @raise RenderNode.RequestFailed if the request fails.
+    # @note it is a good idea to specify a Content-Length header when giving a non-empty body.
+    # @see dispatcher.settings the RENDERNODE_REQUEST_MAX_RETRY_COUNT and
+    #                          RENDERNODE_REQUEST_DELAY_AFTER_REQUEST_FAILURE settings affect
+    #                          the execution of this method.
+    #
+    def request(self, method, url, body=None, headers={}):
+        from octopus.dispatcher import settings
+
+        conn = self.getHTTPConnection()
+        # try to process the request at most RENDERNODE_REQUEST_MAX_RETRY_COUNT times.
+        for i in xrange( singletonconfig.get('COMMUNICATION','RENDERNODE_REQUEST_MAX_RETRY_COUNT') ):
+        # for i in xrange(settings.RENDERNODE_REQUEST_MAX_RETRY_COUNT):
+            try:
+                conn.request(method, url, body, headers)
+                response = conn.getresponse()
+                if response.length:
+                    data = response.read(response.length)
+                else:
+                    data = None
+                # request succeeded
+                conn.close()
+                return (response, data)
+            except http.socket.error, e:
+                try:
+                    conn.close()
+                except:
+                    pass
+                if e in (errno.ECONNREFUSED, errno.ENETUNREACH):
+                    raise self.RequestFailed(cause=e)
+            except http.HTTPException, e:
+                try:
+                    conn.close()
+                except:
+                    pass
+                LOGGER.exception("rendernode.request failed")
+            # request failed so let's sleep for a while
+            # time.sleep(settings.RENDERNODE_REQUEST_DELAY_AFTER_REQUEST_FAILURE)
+            time.sleep( singletonconfig.get('COMMUNICATION','RENDERNODE_REQUEST_DELAY_AFTER_REQUEST_FAILURE') )
+
+        # request failed too many times so pause the RN and report a failure
+        self.reset(paused=True)
+        self.excluded = True
+        raise self.RequestFailed()
+
+    def canRun(self, command):
+        # check if this rendernode has made too much errors in its last commands
+        cpt = 0
+        for i in self.history:
+            if i == CMD_ERROR:
+                cpt += 1
+        if cpt == singletonconfig.get('CORE','RN_NB_ERRORS_TOLERANCE'):
+            LOGGER.warning("RenderNode %s had only errors in its commands history, excluding..." % self.name)
+            self.excluded = True
+            return False
+        if self.excluded:
+            return False
+        for (requirement, value) in command.task.requirements.items():
+            if requirement.lower() == "softs":  # todo
+                for soft in value:
+                    if not soft in self.caracteristics['softs']:
+                        return False
+            else:
+                if not requirement in self.caracteristics:
+                    return False
+                else:
+                    caracteristic = self.caracteristics[requirement]
+                    if type(caracteristic) != type(value) and not isinstance(value, list):
+                        return False
+                    if isinstance(value, list) and len(value) == 2:
+                        a, b = value
+                        if type(a) != type(b) or type(a) != type(caracteristic):
+                            return False
+                        try:
+                            if not (a < caracteristic < b):
+                                return False
+                        except ValueError:
+                            return False
+                    else:
+                        if isinstance(caracteristic, bool) and caracteristic != value:
+                            return False
+                        if isinstance(caracteristic, basestring) and caracteristic != value:
+                            return False
+                        if isinstance(caracteristic, int) and caracteristic < value:
+                            return False
+
+        if command.task.minNbCores:
+            if self.freeCoresNumber < command.task.minNbCores:
+                return False
+        else:
+            if self.freeCoresNumber != self.coresNumber:
+                return False
+
+        freeRam = self.ramSize
+        # if needed, ask the rendernode how much ram is currently in use
+        # to check whether we can launch the command or not
+        if command.task.ramUse != 0:
+            try:
+                r = requests.get("http://%s/ramInUse" % self.name, timeout=2)
+                if r.status_code == requests.codes.ok:
+                    freeRam = freeRam - float(r.text)
+            except requests.exceptions.Timeout:
+                LOGGER.warning("Timeout occured while trying to get ram in use on %s" % self.name)
+                return False
+            except requests.exceptions.ConnectionError:
+                LOGGER.warning("Connection error while trying to get ram in use on %s" % self.name)
+                return False
+
+        if freeRam < command.task.ramUse:
+            LOGGER.warning("Not enough ram on %s. %d needed, %d avail." % (self.name, int(command.task.ramUse), int(freeRam)))
+            return False
+
+        # timer requirements
+        # the timer is on the task and is the same for all commands
+        if command.task.timer is not None:
+            LOGGER.warning("Command has a timer : %s" % (datetime.datetime.fromtimestamp(command.task.timer)))
+            if time.time() < command.task.timer:
+                LOGGER.warning("Prevented execution of command %d because of timer present (%s)" % (command.id, datetime.datetime.fromtimestamp(command.task.timer)))
+                return False
+
+        return True