--- conflicted
+++ resolved
@@ -1,5 +1,5 @@
 # coding: utf8
-import time
+
 import logging
 import time
 from weakref import WeakValueDictionary
@@ -39,8 +39,6 @@
         self.onDestructionEvent = onDestructionEvent
         self.onChangeEvent = onChangeEvent
 
-class TimeoutException(Exception):
-    pass
 
 class TimeoutException(Exception):
     pass
@@ -54,12 +52,6 @@
         startTimer = time.time()
         timeout = 2.0
 
-<<<<<<< HEAD
-        startTimer = time.time()
-        timeout = 0.1
-
-=======
->>>>>>> 31356f5f
         result="<html><body font-family='verdana'>"
 
         result +="<h3>Pools: %r</h3><table>" % len(self.pools)
