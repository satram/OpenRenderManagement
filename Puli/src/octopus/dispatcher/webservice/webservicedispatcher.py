####################################################################################################
# @file webservicedispatcher.py
# @package octopus.dispatcher.webservice
# @author Arnaud Chassagne, Jean-Baptiste Spieser, Olivier Derpierre
# @date 2008/12/01
# @version 0.1
#
####################################################################################################
try:
    import simplejson as json
except ImportError:
    import json

from tornado.web import Application
import tornado.web as web
from tornado.httpserver import HTTPServer
from octopus.dispatcher.webservice import commands, rendernodes, graphs, nodes,\
    tasks, poolshares, pools, licenses, \
    wsQuery, wsEdit

from octopus.core.communication.http import Http404, Http400, HttpConflict
from octopus.core.enums.command import *
from octopus.core.framework import BaseResource
from octopus.core import singletonconfig

# import logging
# LOGGER = logging.getLogger('dispatcher.webservice')


## This class defines the webservice associated with the dispatcher.
#
class WebServiceDispatcher(Application):
    def __init__(self, framework, port):
        super(WebServiceDispatcher, self).__init__([
            (r'/stats/?$', StatsResource, dict(framework=framework)),

            (r'/licenses/?$', licenses.LicensesResource, dict(framework=framework)),
            (r'/licenses/([\w.-]+)/?$', licenses.LicenseResource, dict(framework=framework)),

            (r'/commands/?$', commands.CommandsResource, dict(framework=framework)),
            (r'/commands/(\d+)/?$', commands.CommandResource, dict(framework=framework)),

            (r'/rendernodes/?$', rendernodes.RenderNodesResource, dict(framework=framework)),
            (r'/rendernodes/performance/?$', rendernodes.RenderNodesPerfResource, dict(framework=framework)),
            (r'/rendernodes/quarantine/?$', rendernodes.RenderNodeQuarantineResource, dict(framework=framework)),
            (r'/rendernodes/((?:\d+)|(?:[\w.-]+:\d+))/?$', rendernodes.RenderNodeResource, dict(framework=framework)),
            (r'/rendernodes/((?:\d+)|(?:[\w.-]+:\d+))/commands/(\d+)/?$', rendernodes.RenderNodeCommandsResource, dict(framework=framework)),
            (r'/rendernodes/((?:\d+)|(?:[\w.-]+:\d+))/sysinfos/?$', rendernodes.RenderNodeSysInfosResource, dict(framework=framework)),
            (r'/rendernodes/((?:\d+)|(?:[\w.-]+:\d+))/paused/?$', rendernodes.RenderNodePausedResource, dict(framework=framework)),
            (r'/rendernodes/((?:\d+)|(?:[\w.-]+:\d+))/reset/?$', rendernodes.RenderNodeResetResource, dict(framework=framework)),

            (r'^/graphs/?$', graphs.GraphesResource, dict(framework=framework)),

            (r'^/nodes/?$', nodes.NodesResource, dict(framework=framework)),
            (r'^/nodes/(\d+)/?$', nodes.NodeResource, dict(framework=framework)),
            (r'^/nodes/(\d+)/name/?$', nodes.NodeNameResource, dict(framework=framework)),
            (r'^/nodes/(\d+)/status/?$', nodes.NodeStatusResource, dict(framework=framework)),
            (r'^/nodes/(\d+)/paused/?$', nodes.NodePausedResource, dict(framework=framework)),
            (r'^/nodes/(\d+)/pauseKill/?$', nodes.NodePauseKillResource, dict(framework=framework)),
            (r'^/nodes/(\d+)/priority/?$', nodes.NodePriorityResource, dict(framework=framework)),
            (r'^/nodes/(\d+)/dispatchKey/?$', nodes.NodeDispatchKeyResource, dict(framework=framework)),
            (r'^/nodes/(\d+)/maxRN/?$', nodes.NodeMaxRNResource, dict(framework=framework)),
            (r'^/nodes/(\d+)/strategy/?$', nodes.NodeStrategyResource, dict(framework=framework)),
            (r'^/nodes/(\d+)/children/?$', nodes.NodeChildrenResource, dict(framework=framework)),
            (r'^/nodes/(\d+)/user/?$', nodes.NodeUserResource, dict(framework=framework)),
            (r'^/nodes/(\d+)/prod/?$', nodes.NodeProdResource, dict(framework=framework)),

            (r'^/tasks/?$', tasks.TasksResource, dict(framework=framework)),
            (r'^/tasks/delete/?$', tasks.DeleteTasksResource, dict(framework=framework)),
            (r'^/tasks/(\d+)/?$', tasks.TaskResource, dict(framework=framework)),
            (r'^/tasks/(\d+)/env/?$', tasks.TaskEnvResource, dict(framework=framework)),
            (r'^/tasks/(\d+)/arguments/?$', tasks.TaskArgumentResource, dict(framework=framework)),
            (r'^/tasks/(\d+)/commands/?$', tasks.TaskCommandResource, dict(framework=framework)),
            (r'^/tasks/(\d+)/tree/?$', tasks.TaskTreeResource, dict(framework=framework)),
            (r'^/tasks/(\d+)/comment/?$', tasks.TaskCommentResource, dict(framework=framework)),
            (r'^/tasks/(\d+)/user/?$', tasks.TaskUserResource, dict(framework=framework)),
            (r'^/tasks/(\d+)/ram/?$', tasks.TaskRamResource, dict(framework=framework)),
            (r'^/tasks/(\d+)/timer/?$', tasks.TaskTimerResource, dict(framework=framework)),

            (r'^/poolshares/?$', poolshares.PoolSharesResource, dict(framework=framework)),
            (r'^/poolshares/(\d+)/?$', poolshares.PoolShareResource, dict(framework=framework)),

            (r'^/pools/?$', pools.PoolsResource, dict(framework=framework)),
            (r'^/pools/([\w.-]+)/?$', pools.PoolResource, dict(framework=framework)),
            (r'^/pools/([\w.-]+)/rendernodes/?$', pools.PoolRenderNodesResource, dict(framework=framework)),

            (r'^/system/?$', SystemResource, dict(framework=framework)),
            (r'^/system_json/?$', SystemResourceJson, dict(framework=framework)),
            (r'^/mobile/?$', MobileResource, dict(framework=framework)),

            (r'^/query$', wsQuery.QueryResource, dict(framework=framework)),
            (r'^/edit$', wsEdit.EditResource, dict(framework=framework)),
<<<<<<< HEAD

            (r'^/dbg$', DbgResource, dict(framework=framework))
=======
            
            (r'^/reconfig$', ReconfigResource, dict(framework=framework))
>>>>>>> abe4c82c

        ])
        self.listen(port, "0.0.0.0")
        self.framework = framework

class DbgResource(BaseResource):
    '''
    Very basic debug WS, it returns a simple HTML representation of the currently hold dispatchTree
    TODO: return a json string instead
    '''
    def get(self):
        # DBG JSA: display dispatchtree
        res = self.getDispatchTree()._display_()
        self.writeCallback(str(res))
        pass


class StatsResource(BaseResource):
    def get(self):
        from octopus.core.enums.rendernode import RN_UNKNOWN, RN_STATUS_NAMES
        tree = self.getDispatchTree()
        commandsByStatus = {}
        for name in CMD_STATUS_NAME:
            commandsByStatus[name] = 0
        for command in tree.commands.values():
            status = CMD_STATUS_NAME[command.status]
            commandsByStatus[status] += 1
        commandsByStatus['TOTAL'] = len(tree.commands)
        renderNodeStats = {'totalCores': 0, 'idleCores': 0, 'missingRenderNodes': 0}
        renderNodeByStatus = dict(((status, 0) for status in RN_STATUS_NAMES))
        for node in tree.renderNodes.values():
            if node.status != RN_UNKNOWN:
                renderNodeStats['totalCores'] += node.coresNumber
                renderNodeStats['idleCores'] += node.freeCoresNumber
            else:
                renderNodeStats['missingRenderNodes'] += 1
            renderNodeByStatus[RN_STATUS_NAMES[node.status]] += 1
        renderNodeStats['renderNodesByStatus'] = renderNodeByStatus
        stats = {
            'commands': commandsByStatus,
            'rendernodes': renderNodeStats,
            'jobs': {'total': len([t for t in tree.tasks.values() if t.parent is None])},
            'licenses': repr(self.dispatcher.licenseManager)
        }
        self.writeCallback(stats)


class MobileResource(BaseResource):
    def get(self):
        from octopus.core.enums.rendernode import RN_STATUS_NAMES
        html = "<meta name = \"viewport\" content = \"width = device-width\">\n<meta name = \"viewport\" content = \"width = 320\">"
        tree = self.getDispatchTree()
        commandsByStatus = {}
        for name in CMD_STATUS_NAME:
            commandsByStatus[name] = 0
        for command in tree.commands.values():
            status = CMD_STATUS_NAME[command.status]
            commandsByStatus[status] += 1
        del commandsByStatus["FINISHING"]
        commandsByStatus['TOTAL'] = len(tree.commands)

        colors = {'BLOCKED': "white",
                  'IDLE': "rgb(190,186,138)",
                  'READY': "rgb(190,186,138)",
                  'ASSIGNED': "white",
                  'WORKING': "green",
                  'RUNNING': "green",
                  'FINISHING': "white",
                  'DONE': "lightgray",
                  'BOOTING': "white",
                  'TIMEOUT': "rgb(217,37,38)",
                  'ERROR': "rgb(217,37,38)",
                  'UNKNOWN': "rgb(217,37,38)",
                  'PAUSED': "rgb(242,195,64)",
                  'ASSIGNED': "lightblue",
                  'CANCELED': "lightgray",
                  'TOTAL': "white"}

        html += "<div><div style=\"width:160px; float:left; display:inline-block;\">"
        html += "<b>Commands Status</b><br><br><table border=1 style=\"border-collapse:collapse;text-align:center;\">"
        for key, value in commandsByStatus.items():
            html += "<tr style=\"background-color:" + colors[key] + "\"><td>" + key + "</td><td>" + str(value) + "</td></tr>"
        html += "</table>"
        html += "</div>"

        html += "<div style=\"margin-left:160px;\">"
        html += "<b>Workers Status</b><br><br><table border=1 style=\"border-collapse:collapse;text-align:center;\">"
        renderNodeByStatus = dict(((status, 0) for status in RN_STATUS_NAMES))
        renderNodeByStatus['TOTAL'] = len(tree.renderNodes.values())
        for node in tree.renderNodes.values():
            renderNodeByStatus[RN_STATUS_NAMES[node.status]] += 1
        for key, value in renderNodeByStatus.items():
            html += "<tr style=\"background-color:" + colors[key.upper()] + "\"><td>" + key.upper() + "</td><td>" + str(value) + "</td></tr>"
        html += "</table>"
        html += "</div></div><br>"

        html += "<div style=\"width:100%;\">"
        html += "<br><b>Licenses</b><br><br><table border=1 style=\"width:100%;border-collapse:collapse;text-align:center;\"><tr>"
        for lic in self.dispatcher.licenseManager.licenses.values():
            html += "<td>" + lic.name + "</td>"
        html += "</tr><tr>"
        for lic in self.dispatcher.licenseManager.licenses.values():
            html += "<td>" + str(lic.used) + " / " + str(lic.maximum) + "</td>"
        html += "</tr></table>"
        html += "</div>"

        self.writeCallback(html)


class SystemResource(BaseResource):
    def get(self):
        import os
        env = "The dispatcher is currently running with this environment : <br><br>"
        for param in os.environ.keys():
            env = env + param + "=" + os.environ[param] + "<br><br>"
        self.writeCallback(env)


class ReconfigResource(BaseResource):
    def post(self):
        singletonconfig.reload()


class SystemResourceJson(BaseResource):
    def get(self):
        '''
        Builds the server environment representation.
        '''
        try:
            import os

            envData = {}
            for param in os.environ.keys():
                envData[param] = os.environ[param]

            data = json.dumps( envData )
        except TypeError:
            return Http404("Impossible to retrieve server environnement.")

        self.writeCallback(data)

<|MERGE_RESOLUTION|>--- conflicted
+++ resolved
@@ -22,9 +22,6 @@
 from octopus.core.enums.command import *
 from octopus.core.framework import BaseResource
 from octopus.core import singletonconfig
-
-# import logging
-# LOGGER = logging.getLogger('dispatcher.webservice')
 
 
 ## This class defines the webservice associated with the dispatcher.
@@ -90,13 +87,9 @@
 
             (r'^/query$', wsQuery.QueryResource, dict(framework=framework)),
             (r'^/edit$', wsEdit.EditResource, dict(framework=framework)),
-<<<<<<< HEAD
-
+
+			(r'^/reconfig$', ReconfigResource, dict(framework=framework)),
             (r'^/dbg$', DbgResource, dict(framework=framework))
-=======
-            
-            (r'^/reconfig$', ReconfigResource, dict(framework=framework))
->>>>>>> abe4c82c
 
         ])
         self.listen(port, "0.0.0.0")
