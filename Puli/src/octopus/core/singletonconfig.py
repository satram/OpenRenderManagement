#!/usr/bin/python2.6
# -*- coding: utf8 -*-

"""
name: config.py

Module holding param values that might be reloaded without restarting the dispatcher
The dispatcher handles a "reconfig" request wich ask the worker application to reload the source config file and recreate the conf object

Basic usage:

    import singletonconfig
    singletonconfig.load( settings.CONFDIR + "/config.ini" )

    # Access the options with module's get() method
    print "one_value = " + singletonconfig.get('ONE_SECTION','ONE_FIELD')

    # Or with direct access to the key/value dict for faster access
    print "one_value = " + singletonconfig.conf.['ONE_SECTION']['ONE_FIELD']

"""
<<<<<<< HEAD
__author__ = "Jerome Samson"
=======
__author__ = "Jérôme Samson"
>>>>>>> 7249e5ed
__copyright__ = "Copyright 2013, Mikros Image"


import ConfigParser
import ast

confPath = None
confWithString = None
conf = {}


def get(section, option, default=None):
    """
    Simple accessor to hide/protect the multiple depth dict access: conf["SECTION"]["OPTION"]
    """
    if section in conf.keys():
        if option in conf[section].keys():
            return conf[section][option]
    return default


def parse():
    """
    Load a conf object with evaluated options intead of strings (as returned by the ConfigParser)
    We use the "ast" lib to eval the attributes more safely than with classic python eval()
    """
    global confWithString, conf

    if confWithString is None:
        return

    conf = {}
    for section in confWithString.sections():
        conf[section] = {}
        for item in confWithString.items(section):
            optName, optValue = item
            optValue = ast.literal_eval(optValue)

            conf[section][optName.upper()] = optValue


def load(pFilePath):
    """
    Load ini file for later use in application
    """
    global confPath, confWithString

    confPath = pFilePath

    confWithString = ConfigParser.ConfigParser()
    confWithString.read(pFilePath)

    # parse pour creer cleanconf
    parse()


def reload():
    """
    Reload conf file for later use in application
    """
    global confPath, confWithString

    confWithString.read(confPath)
    parse()<|MERGE_RESOLUTION|>--- conflicted
+++ resolved
@@ -19,11 +19,7 @@
     print "one_value = " + singletonconfig.conf.['ONE_SECTION']['ONE_FIELD']
 
 """
-<<<<<<< HEAD
 __author__ = "Jerome Samson"
-=======
-__author__ = "Jérôme Samson"
->>>>>>> 7249e5ed
 __copyright__ = "Copyright 2013, Mikros Image"
 
 
