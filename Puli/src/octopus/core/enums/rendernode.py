RN_STATUS = (RN_UNKNOWN,
             RN_BOOTING,
             RN_PAUSED,
             RN_IDLE,
             RN_ASSIGNED,
             RN_WORKING,
             RN_FINISHING) = range(7)

RN_STATUS_NAMES = ('Unknown', 'Booting', 'Paused', 'Idle', 'Assigned', 'Working', 'Finishing')

<<<<<<< HEAD
# 0 --> RN_UNKNOWN
# 1 --> RN_BOOTING
# 2 --> RN_PAUSED
# 3 --> RN_IDLE
# 4 --> RN_ASSIGNED
# 5 --> RN_WORKING
# 6 --> RN_FINISHING
=======
RN_STATUS_SHORT_NAMES = ("U", "B", "P", "I", "A", "W", "F")
>>>>>>> 31356f5f
<|MERGE_RESOLUTION|>--- conflicted
+++ resolved
@@ -8,14 +8,12 @@
 
 RN_STATUS_NAMES = ('Unknown', 'Booting', 'Paused', 'Idle', 'Assigned', 'Working', 'Finishing')
 
-<<<<<<< HEAD
+RN_STATUS_SHORT_NAMES = ("U", "B", "P", "I", "A", "W", "F")
+
 # 0 --> RN_UNKNOWN
 # 1 --> RN_BOOTING
 # 2 --> RN_PAUSED
 # 3 --> RN_IDLE
 # 4 --> RN_ASSIGNED
 # 5 --> RN_WORKING
-# 6 --> RN_FINISHING
-=======
-RN_STATUS_SHORT_NAMES = ("U", "B", "P", "I", "A", "W", "F")
->>>>>>> 31356f5f
+# 6 --> RN_FINISHING