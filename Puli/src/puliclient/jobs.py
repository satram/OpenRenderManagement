'''
Created on Jan 11, 2010

@author: Olivier Derpierre
'''

import sys
import site
import traceback
import logging
import subprocess

<<<<<<< HEAD

class TimeoutError(Exception):
=======
try:
    import simplejson as json
except ImportError:
    import json


#
# Errors specific to command execution
#
class TimeoutError (Exception):
>>>>>>> 7249e5ed
    ''' Raised when helper execution is too long. '''


class CommandDone(Exception):
    '''Raised to manually end a command execution.'''
<<<<<<< HEAD

=======
>>>>>>> 7249e5ed

class CommandError(Exception):
    '''Raised to signal failure of a CommandRunner execution.'''


class ValidationError(CommandError):
    '''Raised on a validation error'''


class RangeError(CommandError):
    '''Raised on a validation error where a value given is out of authorized range'''


class JobTypeImportError(ImportError):
    '''Raised when an error occurs while loading a job type through the load function'''


class CommandRunnerParameter(object):
    '''Base class for formal command runner parameter.'''

    name = None
    isMandatory = False

    def __init__(self, default=None, mandatory=None, **kwargs):
        if default is not None:
            self.hasDefault = True
            self.defaultValue = default
        else:
            self.hasDefault = False
            self.defaultValue = None

        if mandatory is not None:
            self.isMandatory = True

        # Set range values if given in args, still need to be validated against value
        # TODO specialize it in typed parameter classes
        if 'min' in kwargs:
            self.minValue = kwargs['min']
        if 'max' in kwargs:
            self.maxValue = kwargs['max']

    def validate(self, arguments):
        if not self.name in arguments and self.isMandatory:
            raise ValidationError("Mandatory argument \"%s\" is not defined in command arguments" % self.name)

        if not self.name in arguments and self.hasDefault:
            arguments[self.name] = self.defaultValue

    def __repr__(self):
        return "CommandRunnerParameter(name=%r, default=%r, mandatory=%r)" % (self.name, self.defaultValue, self.isMandatory)

    def __str__(self):
        return "%r (default=%r, mandatory=%r)" % (self.name, self.defaultValue, self.isMandatory)


class StringParameter(CommandRunnerParameter):
    '''A command runner parameter class that converts the argument value to a string.'''

    def validate(self, arguments):

        try:
            super(StringParameter, self).validate(arguments)
            if arguments[self.name]:
                # try:
                arguments[self.name] = str(arguments[self.name])
                # except Exception, e:
                #     print "Error when parameter conversion %s: %r" % (self.name, e)
                #     raise ValidationError("StringParameter cannot be converted to str")
        except Exception, e:
            raise e


class StringListParameter(CommandRunnerParameter):

    def validate(self, arguments):
        try:
            super(StringListParameter, self).validate(arguments)

            arguments[self.name] = [str(v) for v in arguments[self.name]]
        except Exception, e:
            raise e


class BooleanParameter(CommandRunnerParameter):

    def validate(self, arguments):
        try:
            super(BooleanParameter, self).validate(arguments)
            arguments[self.name] = bool(arguments[self.name])
        except Exception, e:
            raise e


class IntegerParameter(CommandRunnerParameter):
    '''A command runner parameter class that converts the argument value to an integer value.'''

    minValue = None
    maxValue = None

    def validate(self, arguments):
        try:
            # Base class will check if argument is present or ensure it has its default value
            super(IntegerParameter, self).validate(arguments)

            if arguments[self.name]:
                newVal = int(arguments[self.name])
                # Validate range if defined
                if self.minValue is not None and newVal < self.minValue:
                    raise RangeError("Argument \"%s\"=%d is less than minimum: %d" % (
                        self.name,
                        newVal,
                        self.minValue))

                if self.maxValue is not None and self.maxValue < newVal:
                    raise RangeError("Argument \"%s\"=%d is more than maximum: %d" % (
                        self.name,
                        self.maxValue,
                        newVal))

                arguments[self.name] = newVal
        except RangeError, e:
            raise e
        except ValidationError, e:
            raise e

    def __repr__(self):
        return "IntParameter(name=%r, default=%r, mandatory=%r, minValue=%r, maxValue=%r )" % (
            self.name,
            self.defaultValue,
            self.isMandatory,
            self.minValue,
            self.maxValue,
        )

    def __str__(self):
        return "%r (default=%r, mandatory=%r, range=[%r,%r])" % (self.name, self.defaultValue, self.isMandatory, self.minValue, self.maxValue)


class FloatParameter(CommandRunnerParameter):
    '''A command runner parameter class that converts the argument value to an float value.'''

    minValue = None
    maxValue = None

    def validate(self, arguments):
        try:
            super(FloatParameter, self).validate(arguments)

            if arguments[self.name]:
                newVal = float(arguments[self.name])
                # Validate range if defined
                if self.minValue is not None and newVal < self.minValue:
                    raise RangeError("Argument \"%s\"=%d is less than minimum: %d" % (
                        self.name,
                        newVal,
                        self.minValue))

                if self.maxValue is not None and self.maxValue < newVal:
                    raise RangeError("Argument \"%s\"=%d is more than maximum: %d" % (
                        self.name,
                        self.maxValue,
                        newVal))

                arguments[self.name] = newVal

        except Exception, e:
            raise e

    def __repr__(self):
        return "FloatParameter(name=%r, default=%r, mandatory=%r, minValue=%r, maxValue=%r )" % (
            self.name,
            self.defaultValue,
            self.isMandatory,
            self.minValue,
            self.maxValue,
        )

    def __str__(self):
        return "%r (default=%r, mandatory=%r, range=[%r,%r])" % (self.name, self.defaultValue, self.isMandatory, self.minValue, self.maxValue)


class CommandRunnerMetaclass(type):

    def __init__(self, name, bases, attributes):
        type.__init__(self, name, bases, attributes)
        parameters = attributes.get('parameters', [])
        for base in bases:
            if isinstance(base, CommandRunnerMetaclass):
                parameters += base.parameters
        for (name, arg) in attributes.iteritems():
            if isinstance(arg, CommandRunnerParameter):
                arg.name = name
                parameters.append(arg)
        self.parameters = parameters


class CommandRunner(object):

    __metaclass__ = CommandRunnerMetaclass

    log = logging.getLogger('puli.runner')
    scriptTimeOut = None
    parameters = []

    def execute(self, arguments, updateCompletion, updateMessage, updateStats, updateLicense):
        raise NotImplementedError

    def validate(self, arguments):
        logger = logging.getLogger('puli.commandwatcher')
        if len(self.parameters) > 0:
            logger.info("Validating %d parameter(s):" % len(self.parameters))

        for parameter in self.parameters:
            logger.info("  - %s" % parameter)
            parameter.validate(arguments)

        # Checking global argument scriptTimeOut:
        try:
            self.scriptTimeOut = int(arguments['scriptTimeOut'])
            logger.info("Defining time out limit: scriptTimeout=%d" % self.scriptTimeOut)
        except KeyError, e:
            logger.info("No scriptTimeout in arguments. Command will never be interrupted (msg: %s)" % e)
        except TypeError, e:
            logger.info("Invalid scriptTimeout value given (integer expected) (msg: %s)" % e)


class DefaultCommandRunner(CommandRunner):

    cmd = StringParameter(mandatory=True)
    timeout = IntegerParameter(default=0, min=0)

    def execute(self, arguments, updateCompletion, updateMessage, updateStats, updateLicense):
        '''
        | Simple execution using the helper. Default argument "cmd" is expected (mandatory)
        | to start the execution with the current env.
        |
        | If a command is defined on a range, the cmd will be executed several time using start/end arguments.
        | The command can use several standard replacement values:
        | %%MI_FRAME%% -> replaced by the current frame value
        | %%MI_START%% -> replaced by the index of the first frame of the range
        | %%MI_END%% -> replaced by the index of the last frame of the range
        |
        | For instance if a command is defined like this:
        |   - start = "10"
        |   - end = "15"
        |   - cmd = "nuke -x -F %%MI_FRAME%% ma_comp.nk"
        |     or cmd = "nuke -x -F %%MI_START%%-%%MI_END%% ma_comp.nk"
        |
        | The runner will produce the following execution:
        | nuke -x -F 10 ma_comp.nk
        | nuke -x -F 11 ma_comp.nk
        | nuke -x -F 12 ma_comp.nk
        | nuke -x -F 13 ma_comp.nk
        | nuke -x -F 14 ma_comp.nk
        | nuke -x -F 15 ma_comp.nk

        '''

        cmd = arguments['cmd']
        timeout = arguments['timeout']

        updateCompletion(0)

        # If start and end are defnied in arguments, we need to iterate several times
        if 'start' in arguments.keys() \
                and 'end' in arguments.keys():

            print 'Executing command on a range of frames [%r-%r]' % (arguments['start'], arguments['end'])
            completion = 0.0
            completionIncrement = 1.0 / float((int(arguments['end']) + 1) - int(arguments['start']))

            for frame in range(int(arguments['start']), int(arguments['end']) + 1):
                print "==== Frame %d ====" % frame

                currCommand = cmd.replace("%%MI_FRAME%%", str(frame))
                currCommand = currCommand.replace("%%MI_START%%", str(arguments['start']))
                currCommand = currCommand.replace("%%MI_END%%", str(arguments['end']))

                print "Command: %s" % currCommand
                subprocess.check_call(currCommand, close_fds=True, shell=True)

                completion += completionIncrement
                updateCompletion(completion)
                print "Updating completion %f " % completion

        # Else it is a single block command, no need to iterate
        else:
            print "Command: %s" % cmd
            subprocess.check_call(cmd, close_fds=True, shell=True)
        updateCompletion(1)


class TaskExpander(object):

    def __init__(self, taskGroup):
        pass


class TaskDecomposer(object):
    """
    | Base class for Decomposer hierarchy.
    | Implements a minimalist "addCommand" method.
    """

    def __init__(self, task):
        self.task = task

    def addCommand(self, name, args):
        self.task.addCommand(name, args)


class DefaultTaskDecomposer(TaskDecomposer):
    """
    | Default decomposesr called when no decomposer given for a task. It will use the PuliActionHelper to create one
    | or several commands on a task. PuliActionHelper's decompose method will have the following behaviour:
    |   - if "framesList" is defined:
    |         create a command for each frame indicated (frameList is a string with frame numbers separated by spaces)
    |   - else:
    |         try to use start/end/packetSize attributes to create several commands (frames grouped by packetSize)
    |
    | If no "arguments" dict is given, print a warning and create a single command with empty arguments.
    """

    # DEFAULT FIELDS USED TO DECOMPOSE A TASK
    START_LABEL = "start"
    END_LABEL = "end"
    PACKETSIZE_LABEL = "packetSize"
    FRAMESLIST_LABEL = "framesList"

    def __init__(self, task):
        super(DefaultTaskDecomposer, self).__init__(task)

        if task.arguments is None:
            # Create an empty command anyway --> probably unecessary
            print "WARNING: No arguments given for the task \"%s\", it is necessary to do this ? (we are creating an empty command anyway..." % task.name
            self.task.addCommand(task.name+"_1_1", {})

        elif all(key in task.arguments for key in (self.START_LABEL, self.END_LABEL, self.PACKETSIZE_LABEL)) \
                or self.FRAMESLIST_LABEL in task.arguments:
            # if stanadrd attributes exist in arguments, use the PuliHelper to decompose accordingly

            start = task.arguments.get(self.START_LABEL, 1)
            end = task.arguments.get(self.END_LABEL, 1)
            packetSize = task.arguments.get(self.PACKETSIZE_LABEL, 1)
            framesList = task.arguments.get(self.FRAMESLIST_LABEL, "")

            self.decompose(start=start, end=end, packetSize=packetSize, callback=self, framesList=framesList)
        else:
            # If arguments given but no standard behaviour, simply transmit task arguments to single command
            self.task.addCommand(task.name, task.arguments)

    def addCommand(self, packetStart, packetEnd):
        '''
        Default method to add a command with DefaultTaskDecomposer.

        :param packetStart: Integer representing the first frame
        :param packetEnd: Integer representing the last frame
        '''
        cmdArgs = self.task.arguments.copy()
        if packetStart is not None:
            cmdArgs[self.START_LABEL] = packetStart
        if packetEnd is not None:
            cmdArgs[self.END_LABEL] = packetEnd

        cmdName = "%s_%s_%s" % (self.task.name, str(packetStart), str(packetEnd))
        self.task.addCommand(cmdName, cmdArgs)

    def decompose(self, start, end, packetSize, callback, framesList=""):
        ''' Method extracted from PuliActionHelper. Default behaviour for decompozing a task.

        :param start: Integer representing the first frame
        :param end: Integer representing the last frame
        :param packetSize: The number of frames to process in each command
        :param callback: A specific callback given to replace default's "addCommand" if necessary
        :param framesList: A string representing a list of frames
        '''
        packetSize = int(packetSize)
        if len(framesList) != 0:
            frames = framesList.split(",")
            for frame in frames:
                if "-" in frame:
                    frameList = frame.split("-")
                    start = int(frameList[0])
                    end = int(frameList[1])

                    length = end - start + 1
                    fullPacketCount, lastPacketCount = divmod(length, packetSize)

                    if length < packetSize:
                        callback.addCommand(start, end)
                    else:
                        for i in range(fullPacketCount):
                            packetStart = start + i * packetSize
                            packetEnd = packetStart + packetSize - 1
                            callback.addCommand(packetStart, packetEnd)
                        if lastPacketCount:
                            packetStart = start + (i + 1) * packetSize
                            callback.addCommand(packetStart, end)
                else:
                    callback.addCommand(int(frame), int(frame))
        else:
            start = int(start)
            end = int(end)

            length = end - start + 1
            fullPacketCount, lastPacketCount = divmod(length, packetSize)

            if length < packetSize:
                callback.addCommand(start, end)
            else:
                for i in range(fullPacketCount):
                    packetStart = start + i * packetSize
                    packetEnd = packetStart + packetSize - 1
                    callback.addCommand(packetStart, packetEnd)
                if lastPacketCount:
                    packetStart = start + (i + 1) * packetSize
                    callback.addCommand(packetStart, end)


def _load(name, motherClass):
    try:
        moduleName, cls = name.rsplit(".", 1)
    except ValueError:
        raise JobTypeImportError("Invalid job type name '%s'. It should be like 'some.module.JobClassName'." % name)

    try:
        module = __import__(moduleName, fromlist=[cls])
    except ImportError, error:
        traceback.print_exc()
        raise JobTypeImportError("No module '%s' on PYTHONPATH:\n%s. (%s)" % (moduleName, "\n".join(sys.path), error))

    try:
        jobtype = getattr(module, cls)
    except AttributeError:
        raise JobTypeImportError("No such job type '%s' defined in module '%s'." % (cls, name))

    if not issubclass(jobtype, motherClass):
        motherClassName = "%s.%s" % (motherClass.__module__, motherClass.__name__)
        raise JobTypeImportError("%s (loaded as '%s') is not a valid %s." % (jobtype, name, motherClassName))

    return jobtype


def loadTaskExpander(name):
    return _load(name, TaskExpander)


def loadTaskDecomposer(name):
    return _load(name, TaskDecomposer)


def loadCommandRunner(name):
    return _load(name, CommandRunner)<|MERGE_RESOLUTION|>--- conflicted
+++ resolved
@@ -10,10 +10,6 @@
 import logging
 import subprocess
 
-<<<<<<< HEAD
-
-class TimeoutError(Exception):
-=======
 try:
     import simplejson as json
 except ImportError:
@@ -24,16 +20,12 @@
 # Errors specific to command execution
 #
 class TimeoutError (Exception):
->>>>>>> 7249e5ed
     ''' Raised when helper execution is too long. '''
 
 
 class CommandDone(Exception):
     '''Raised to manually end a command execution.'''
-<<<<<<< HEAD
-
-=======
->>>>>>> 7249e5ed
+
 
 class CommandError(Exception):
     '''Raised to signal failure of a CommandRunner execution.'''
