--- conflicted
+++ resolved
@@ -667,11 +667,7 @@
         :param port: server port to connect to
         :type port: int
         :return: the server response ie. ('SERVER_URL/nodes/Id', 'Graph created.\nCreated nodes: ...')
-<<<<<<< HEAD
         :rtype: tuple
-=======
-        :rtype: tuple        
->>>>>>> 6c5b24ac
         :raise: GraphSubmissionError
         """
 
