# README for Puli

## DESCRIPTION
Puli contains code for the dispatcher (server), worker (client) as well as some utilities to submit jobs and inspect what is happening in the network.

<<<<<<< HEAD
## SYSTEM PREREQUISITES
Currently, Puli is only supported on Linux (32 or 64 bits). The packages listed below are for Red Hat based distributions. Bot the central manager and the rendernode require Python 2.x
=======
OpenRenderManagement is an open-source render management project.

The Core project is entirely written in python.


SYSTEM PREREQUISITES
--------------------

Currently, Puli is only supported on Linux (32 or 64 bits).

#### Central manager
>>>>>>> b4449145

### Central manager
The manager is the main server component, it holds the following subsystems:

* a central db
* a dispatcher daemon

#### Packages:
   * python
   * python-tornado (<= 3.0.2)
   * MySQL-python
   * python-sqlobject
   * python-requests
   * mysql-server

### Render node

A render node is installed on each machine that can start a rendering process.
It holds the following subsystems:

   * a worker daemon
   * an optional commandwatcher process when a process is currently rendering

#### Packages
   * python-tornado (<= 3.0.2)
   * python-requests
   * python-psutil


#### Puli tools

Several tools come along with OpenRenderManagement that have specific requirements.
They can be installed on a separate computer to operate the system:
   * puliquery: command line request tools
   * puliexec: simplify submission of scripts and command line
   * pulistats: set of script to trace graphs based on server statistics
   * pulistatsviewer: GUI program to trace and display graphs

#### Packages :
   * python-tornado (<= 3.0.2)
   * numpy
   * python-pygal
   * PyQt4

# INSTALLATION

## Server
The required packages can be installed on the shell:
```shell
yum install mysql mysql-server python python-devel python-tornado MySQL-python python-sqlobject python-requests
```

alternatively you can also use a python virtual env:
```shell
wget https://bootstrap.pypa.io/get-pip.py
python get-pip.py
pip install virtualenv
virtualenv puli_venv
cd puli_venv
source bin/activate
pip install tornado==3.0.2 sqlobject MySQL-python requests psutil formencode simplejson
```

### Database setup

Connect to your database:
```shell
service mysqld start
mysql -u root -p
```

Execute the following mysql commands to create the database and the dedicated user:

```sql
create database pulidb character set utf8;
create user puliuser identified by 'yourpasswd';
grant all privileges on pulidb.* 
      to 'puliuser'@'localhost' 
      identified by 'yourpasswd' with grant option;
```

### Installation and configuration
You can install Puli to wherever you like (for example `/opt/puli`) just make sure this dir is in your PYTHONPATH and all the settings are being adjusted.

```shell
cd
git checkout https://github.com/mikrosimage/OpenRenderManagement.git
mkdir /opt/puli
mkdir /opt/puli/conf
mkdir /opt/puli/logs
cp -R ~/OpenRenderManagement/Puli/src/octopus/ /opt/puli/
cp -R ~/OpenRenderManagement/Puli/scripts/ /opt/puli/
cp -R ~/OpenRenderManagement/Puli/etc/puli /opt/puli/conf/
export PYTHONPATH=/opt/puli:$PYTHONPATH
```

The settings are located in the file `/opt/puli/octopus/dispatcher/settings.py`.

Please check the following settings and adjust:
```ini
CONFDIR = /opt/puli/conf
LOGDIR = /opt/puli/logs
POOLS_BACKEND_TYPE = "file"
DB_ENABLE = True
DB_CLEAN_DATA = True
DB_URL = "mysql://puliuser:yourpasswd@127.0.0.1/pulidb"
```
### First launch

To launch the dispatcher, execute the following command in a shell:

    python /opt/puli/scripts/dispatcherd.py --debug -console

Upon the first execution, Puli will create the appropriate tables in the database.

### Subsequent launches

For the following executions, change these parameters in the settings file to:

```ini
POOLS_BACKEND_TYPE = "db"
DB_ENABLE = True
DB_CLEAN_DATA = False
```
These will tell Puli to init itself with the database that was previously created, and it will enable the persistence of the jobs.

If you want to erase the database in order to have a clean start, reset these parameters to the values in the installation section.

## WORKER

While the dispatcher manages the joblist, the actual job is executed by the worker. You need at least one worker running. Workers are installed on every computer that you want to use for renderfarm needs.

Installing the worker is pretty similar to the dispatcher:

```shell
yum install python-tornado python-requests python-psutil
```

Launch:
```
export PYTHONPATH=/opt/puli:$PYTHONPATH
python /opt/puli/scripts/workerd.py --debug --console --server 192.168.1.2 --serverport 8004
```


<<<<<<< HEAD
#RELEASE NOTES
None


#KNOWN ISSUES
=======
KNOWN ISSUES
------------
>>>>>>> b4449145

The model needs a bit of a refactoring. It has been designed several years ago to address some use-cases that are no longer relevant.
It can be more simple and straightforward than it is now.

Several aspects of the worker can be optimized (like the handling of status and completion update, and the interaction between the cmdwatcher and the process)


#LICENSING


Puli is distributed using the modified BSD license. Please read the "LICENSE" file for the legal wording.

Long story short, Puli is free, as well as freely modifiable and redistributable.

You may use part or all of it in your own applications, whether proprietary or open, free or commercial or not.
<|MERGE_RESOLUTION|>--- conflicted
+++ resolved
@@ -3,22 +3,8 @@
 ## DESCRIPTION
 Puli contains code for the dispatcher (server), worker (client) as well as some utilities to submit jobs and inspect what is happening in the network.
 
-<<<<<<< HEAD
 ## SYSTEM PREREQUISITES
 Currently, Puli is only supported on Linux (32 or 64 bits). The packages listed below are for Red Hat based distributions. Bot the central manager and the rendernode require Python 2.x
-=======
-OpenRenderManagement is an open-source render management project.
-
-The Core project is entirely written in python.
-
-
-SYSTEM PREREQUISITES
---------------------
-
-Currently, Puli is only supported on Linux (32 or 64 bits).
-
-#### Central manager
->>>>>>> b4449145
 
 ### Central manager
 The manager is the main server component, it holds the following subsystems:
@@ -164,16 +150,12 @@
 ```
 
 
-<<<<<<< HEAD
 #RELEASE NOTES
 None
 
 
 #KNOWN ISSUES
-=======
-KNOWN ISSUES
-------------
->>>>>>> b4449145
+
 
 The model needs a bit of a refactoring. It has been designed several years ago to address some use-cases that are no longer relevant.
 It can be more simple and straightforward than it is now.
